from typing import Annotated
from datetime import timedelta
from fastapi import APIRouter, Depends, Request, HTTPException
from fastapi.responses import JSONResponse, RedirectResponse
from starlette import status
from . import  models
from . import service
from fastapi.security import OAuth2PasswordRequestForm
from ..database.core import DbSession
from ..rate_limiter import limiter
from ..exceptions import AuthenticationError
from ..users.service import get_user_by_id
from .google.oauth_config import oauth  # fixed import
<<<<<<< HEAD
from .google.config import Settings    # fixed import
from functools import lru_cache
from dotenv import load_dotenv
import urllib.parse

load_dotenv()
=======
from ..config import get_settings, Settings
>>>>>>> 53d36aaa

router = APIRouter(
    prefix='/auth',
    tags=['auth']
)

@router.post("/", status_code=status.HTTP_201_CREATED)
@limiter.limit("5/hour")
async def register_user(request: Request, db: DbSession,
                      register_user_request: models.RegisterUserRequest):
    service.register_user(db, register_user_request)


@router.post("/token", response_model=models.Token)
async def login_for_access_token(
    request: Request,
    form_data: Annotated[OAuth2PasswordRequestForm, Depends()],
    db: DbSession,
    settings: Annotated[Settings, Depends(get_settings)]
):
    """Login endpoint that also sets HttpOnly cookies for consistency."""
    token_data = service.login_for_access_token(form_data, db, settings)
    
    # Create response with token data
    response = JSONResponse(content={
        "access_token": token_data.access_token,
        "token_type": token_data.token_type
    })
    
    # Set JWT token in HttpOnly cookie for consistency
    response.set_cookie(
        key="access_token",
        value=token_data.access_token,
        httponly=True,
        secure=False,  # Set to True in production with HTTPS
        samesite="lax",
        max_age=3600,  # 1 hour
        path="/"
    )
    
    return response

@router.get("/google/login")
async def google_login(request: Request):
    redirect_uri = request.url_for('google_auth')
    # print("LOGIN COOKIES:", request.cookies)
    return await oauth.google.authorize_redirect(request, redirect_uri=redirect_uri)


# Handle the OAuth callback from Google
@router.get("/google/callback")
async def google_auth(
    request: Request,
    db: DbSession,
    settings: Annotated[Settings, Depends(get_settings)]
):
    """Handle Google OAuth callback and set JWT token in HttpOnly cookie."""
    try:
        # Get token from Google
        token = await oauth.google.authorize_access_token(request)
        user_info = token.get("userinfo") or {}
        
        if not user_info:
            raise AuthenticationError("Google OAuth failed - no user info received")
        
        # Authenticate or register user
        auth_result = service.google_authenticate_user(db, user_info, settings)
        jwt_token = auth_result["token"]
        user_data = auth_result["user"]
        is_new_user = auth_result["is_new_user"]
        
        # Create response with redirect to frontend
        # Redirect to different pages based on whether it's a new user
        if is_new_user:
            redirect_url = "http://localhost:5173/welcome"  # Welcome page for new users
        else:
            redirect_url = "http://localhost:5173/dashboard"  # Dashboard for existing users
        
        response = RedirectResponse(url=redirect_url)
        
        # Set JWT token in HttpOnly cookie
        response.set_cookie(
            key="access_token",
            value=jwt_token.access_token,
            httponly=True,
            secure=False,  # Set to True in production with HTTPS
            samesite="lax",
            max_age=3600,  # 1 hour
            path="/"
        )
        
        # Set user info in a separate cookie
        response.set_cookie(
            key="user_email",
            value=user_data["email"],
            httponly=False,  # Allow JavaScript access for display
            secure=False,
            samesite="lax",
            max_age=3600,
            path="/"
        )
        
        # Set user type cookie (new vs existing)
        response.set_cookie(
            key="user_type",
            value="new" if is_new_user else "existing",
            httponly=False,
            secure=False,
            samesite="lax",
            max_age=3600,
            path="/"
        )
        
        return response
        
    except AuthenticationError as e:
        # Redirect to frontend with error
        error_param = urllib.parse.quote(str(e.detail))
        redirect_url = f"http://localhost:5173/?error={error_param}"
        return RedirectResponse(url=redirect_url)
        
    except Exception as e:
        print(f"Google OAuth error: {str(e)}")
        # Redirect to frontend with error
        error_param = urllib.parse.quote("Google OAuth failed")
        redirect_url = f"http://localhost:5173/?error={error_param}"
        return RedirectResponse(url=redirect_url)


@router.get("/me", response_model=models.UserResponse)
async def get_current_user_info(current_user: service.CurrentUser, db: DbSession):
    """Get current user information."""
    try:
        user_id = current_user.get_uuid()
        if not user_id:
            raise AuthenticationError("Invalid user token")
        
        user = get_user_by_id(db, user_id)
        
        return models.UserResponse(
            id=user.id,
            email=user.email,
            first_name=user.first_name,
            last_name=user.last_name,
            auth_method=user.auth_method,
            avatar_url=user.avatar_url,
            is_active=user.is_active,
            created_at=user.created_at.isoformat(),
            updated_at=user.updated_at.isoformat()
        )
    except Exception as e:
        raise HTTPException(status_code=500, detail="Failed to get user information")


@router.post("/logout")
async def logout():
    """Logout endpoint - clears HttpOnly cookies."""
    response = JSONResponse(content={"message": "Successfully logged out"})
    
    # Clear the JWT token cookie
    response.delete_cookie(
        key="access_token",
        path="/"
    )
    
    # Clear the user email cookie
    response.delete_cookie(
        key="user_email",
        path="/"
    )
    
    # Clear the user type cookie
    response.delete_cookie(
        key="user_type",
        path="/"
    )
    
    return response






<|MERGE_RESOLUTION|>--- conflicted
+++ resolved
@@ -11,16 +11,7 @@
 from ..exceptions import AuthenticationError
 from ..users.service import get_user_by_id
 from .google.oauth_config import oauth  # fixed import
-<<<<<<< HEAD
-from .google.config import Settings    # fixed import
-from functools import lru_cache
-from dotenv import load_dotenv
-import urllib.parse
-
-load_dotenv()
-=======
 from ..config import get_settings, Settings
->>>>>>> 53d36aaa
 
 router = APIRouter(
     prefix='/auth',
